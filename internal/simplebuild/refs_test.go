--- conflicted
+++ resolved
@@ -47,9 +47,7 @@
 			}},
 		}
 		doc := openapi3.T{
-			Paths: openapi3.Paths{
-				"/foo": &path,
-			},
+			Paths: openapi3.NewPaths(openapi3.WithPath("/foo", &path)),
 		}
 
 		rr := simplebuild.NewRefResolver()
@@ -68,14 +66,8 @@
 			}},
 		}
 		doc := openapi3.T{
-<<<<<<< HEAD
 			Components: &openapi3.Components{},
-			Paths: openapi3.Paths{
-				"/foo": &path,
-			},
-=======
-			Paths: openapi3.NewPaths(openapi3.WithPath("/foo", &pathA), openapi3.WithPath("/bar", &pathB)),
->>>>>>> d4237e27
+			Paths:      openapi3.NewPaths(openapi3.WithPath("/foo", &path)),
 		}
 
 		rr := simplebuild.NewRefResolver()
@@ -105,7 +97,6 @@
 			}},
 		}
 		doc := openapi3.T{
-
 			Paths: openapi3.NewPaths(openapi3.WithPath("/foo", &pathA), openapi3.WithPath("/bar", &pathB)),
 		}
 
@@ -113,7 +104,7 @@
 		err := rr.ResolveRefs(&doc)
 		c.Assert(err, qt.IsNil)
 
-		c.Assert(doc.Paths["/foo"].Parameters[0].Ref, qt.Not(qt.Equals), doc.Paths["/bar"].Parameters[0].Ref)
+		c.Assert(doc.Paths.Value("/foo").Parameters[0].Ref, qt.Not(qt.Equals), doc.Paths.Value("/bar").Parameters[0].Ref)
 		c.Assert(doc.Components.Parameters, qt.HasLen, 2)
 	})
 
@@ -127,13 +118,8 @@
 				Value: paramA,
 			}},
 		}
-<<<<<<< HEAD
 		paramB := &openapi3.Parameter{
 			Name: "fooname",
-=======
-		doc := openapi3.T{
-			Paths: openapi3.NewPaths(openapi3.WithPath("/foo", &path)),
->>>>>>> d4237e27
 		}
 		pathB := openapi3.PathItem{
 			Parameters: []*openapi3.ParameterRef{{
@@ -142,15 +128,7 @@
 			}},
 		}
 		doc := openapi3.T{
-<<<<<<< HEAD
-			Paths: openapi3.Paths{
-				"/foo": &pathA,
-				"/bar": &pathB,
-			},
-=======
-			Components: &openapi3.Components{},
-			Paths:      openapi3.NewPaths(openapi3.WithPath("/foo", &path)),
->>>>>>> d4237e27
+			Paths: openapi3.NewPaths(openapi3.WithPath("/foo", &pathA), openapi3.WithPath("/bar", &pathB)),
 		}
 
 		rr := simplebuild.NewRefResolver()
@@ -162,7 +140,7 @@
 		fmt.Println(string(out))
 		fmt.Println()
 
-		c.Assert(doc.Paths["/foo"].Parameters[0].Ref, qt.Equals, doc.Paths["/bar"].Parameters[0].Ref)
+		c.Assert(doc.Paths.Value("/foo").Parameters[0].Ref, qt.Equals, doc.Paths.Value("/bar").Parameters[0].Ref)
 		c.Assert(doc.Components.Parameters, qt.HasLen, 1)
 	})
 }