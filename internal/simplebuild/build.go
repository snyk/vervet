package simplebuild

import (
	"context"
	"fmt"
	"path/filepath"
	"slices"
	"time"

	"github.com/getkin/kin-openapi/openapi3"
	"github.com/tufin/oasdiff/checker"
	"github.com/tufin/oasdiff/diff"
	"github.com/tufin/oasdiff/load"

	"github.com/snyk/vervet/v8"
	"github.com/snyk/vervet/v8/config"
	"github.com/snyk/vervet/v8/internal/files"
)

// Build compiles the versioned resources in a project configuration based on
// simplified versioning rules, after the start date.
func Build(ctx context.Context, project *config.Project, startDate vervet.Version, appendOutputFiles bool) error {
	if time.Now().Before(startDate.Date) {
		return nil
	}
	for _, apiConfig := range project.APIs {
<<<<<<< HEAD
		fmt.Printf("Processing API: %s\n", apiConfig.Name)
=======
		if apiConfig.Output == nil {
			fmt.Printf("No output specified for %s, skipping\n", apiConfig.Name)
			continue
		}
>>>>>>> a16a5a8b

		operations, err := LoadPaths(ctx, apiConfig)
		if err != nil {
			return err
		}
		for _, op := range operations {
			op.Annotate()
		}
		docs := operations.Build(startDate)
		writer, err := NewWriter(*apiConfig.Output, appendOutputFiles)
		if err != nil {
			return err
		}

		for _, doc := range docs {
			err := doc.ApplyOverlays(ctx, apiConfig.Overlays)
			if err != nil {
				return err
			}

<<<<<<< HEAD
		sortDocsByVersionDate(docs)

		err = CheckBreakingChanges(docs)
		if err != nil {
			return err
		}

		if apiConfig.Output != nil {
			err = docs.WriteOutputs(*apiConfig.Output, appendOutputFiles)
=======
			refResolver := NewRefResolver()
			err = refResolver.ResolveRefs(doc.Doc)
>>>>>>> a16a5a8b
			if err != nil {
				return err
			}

			err = writer.Write(doc)
			if err != nil {
				return err
			}
		}
		err = writer.Finalize()
		if err != nil {
			return err
		}
	}
	return nil
}

func sortDocsByVersionDate(docs DocSet) {
	slices.SortFunc(docs, func(a, b VersionedDoc) int {
		if a.VersionDate.Before(b.VersionDate) {
			return -1
		}
		if a.VersionDate.After(b.VersionDate) {
			return 1
		}
		return 0
	})
}

type OpKey struct {
	Path   string
	Method string
}

type VersionedOp struct {
	Version      vervet.Version
	Operation    *openapi3.Operation
	ResourceName string
}

type VersionSet []VersionedOp

type Operations map[OpKey]VersionSet

type VersionedDoc struct {
	VersionDate time.Time
	Doc         *openapi3.T
}
type DocSet []VersionedDoc

func (ops Operations) Build(startVersion vervet.Version) DocSet {
	versionDates := ops.VersionDates()
	versionDates = filterVersionByStartDate(versionDates, startVersion.Date)
	output := make(DocSet, len(versionDates))
	for idx, versionDate := range versionDates {
		output[idx] = VersionedDoc{
			Doc:         &openapi3.T{},
			VersionDate: versionDate,
		}
		for path, spec := range ops {
			op := spec.GetLatest(versionDate)
			if op == nil {
				continue
			}
			output[idx].Doc.AddOperation(path.Path, path.Method, op)
		}
	}
	return output
}

func filterVersionByStartDate(dates []time.Time, startDate time.Time) []time.Time {
	resultDates := []time.Time{startDate}
	for _, d := range dates {
		if d.After(startDate) {
			resultDates = append(resultDates, d)
		}
	}
	return resultDates
}

func (ops Operations) VersionDates() []time.Time {
	versionSet := map[time.Time]struct{}{}
	for _, opSet := range ops {
		for _, op := range opSet {
			versionSet[op.Version.Date] = struct{}{}
		}
	}
	uniqueVersions := make([]time.Time, len(versionSet))
	idx := 0
	for version := range versionSet {
		uniqueVersions[idx] = version
		idx++
	}
	return uniqueVersions
}

func LoadPaths(ctx context.Context, api *config.API) (Operations, error) {
	operations := map[OpKey]VersionSet{}

	for _, resource := range api.Resources {
		paths, err := ResourceSpecFiles(resource)
		if err != nil {
			return nil, err
		}
		for _, path := range paths {
			versionDir := filepath.Dir(path)
			versionStr := filepath.Base(versionDir)
			resourceName := filepath.Base(filepath.Dir(filepath.Dir(path)))

			doc, err := vervet.NewDocumentFile(path)
			if err != nil {
				return nil, fmt.Errorf("failed to load spec from %q: %w", path, err)
			}

			stabilityStr, err := vervet.ExtensionString(doc.T.Extensions, vervet.ExtSnykApiStability)
			if err != nil {
				return nil, err
			}
			if stabilityStr != "ga" {
				versionStr = fmt.Sprintf("%s~%s", versionStr, stabilityStr)
			}
			version, err := vervet.ParseVersion(versionStr)
			if err != nil {
				return nil, fmt.Errorf("invalid version %q", versionStr)
			}

			doc.InternalizeRefs(ctx, vervet.ResolveRefsWithoutSourceName)
			err = doc.ResolveRefs()
			if err != nil {
				return nil, fmt.Errorf("failed to localize refs: %w", err)
			}

			for _, pathName := range doc.T.Paths.InMatchingOrder() {
				pathDef := doc.T.Paths.Value(pathName)
				for opName, opDef := range pathDef.Operations() {
					k := OpKey{
						Path:   pathName,
						Method: opName,
					}
					if operations[k] == nil {
						operations[k] = []VersionedOp{}
					}
					operations[k] = append(operations[k], VersionedOp{
						Version:      version,
						Operation:    opDef,
						ResourceName: resourceName,
					})
				}
			}
		}
	}

	return operations, nil
}

func ResourceSpecFiles(resource *config.ResourceSet) ([]string, error) {
	return files.LocalFSSource{}.Match(resource)
}

func (vs VersionSet) GetLatest(before time.Time) *openapi3.Operation {
	var latest *VersionedOp
	for _, versionedOp := range vs {
		if versionedOp.Version.Date.After(before) {
			continue
		}
		if latest == nil {
			latest = &versionedOp
			continue
		}
		// Higher stabilities always take precedent
		if versionedOp.Version.Stability.Compare(latest.Version.Stability) < 0 {
			continue
		}
		if versionedOp.Version.Compare(latest.Version) > 0 {
			latest = &versionedOp
		}
	}
	if latest == nil {
		return nil
	}
	return latest.Operation
}

// Annotate adds Snyk specific extensions to openapi operations. These
// extensions are:
//   - x-snyk-api-version: version where the operation was defined
//   - x-snyk-api-releases: all versions of this api
//   - x-snyk-deprecated-by: if there is a later version of this operation, the
//     version of that operation
//   - x-snyk-sunset-eligible: the date after this operation can be sunset
//   - x-snyk-api-resource: what resource this operation acts on
//   - x-snyk-api-lifecycle: status of the operation, can be one of:
//     [ unreleased, released, deprecated, sunset ]
func (vs VersionSet) Annotate() {
	slices.SortFunc(vs, func(a, b VersionedOp) int {
		return a.Version.Compare(b.Version)
	})

	count := len(vs)

	releases := make([]string, count)
	for idx, op := range vs {
		releases[idx] = op.Version.String()
	}

	for idx, op := range vs {
		if op.Operation.Extensions == nil {
			op.Operation.Extensions = make(map[string]interface{}, 6)
		}
		op.Operation.Extensions[vervet.ExtSnykApiResource] = op.ResourceName
		op.Operation.Extensions[vervet.ExtSnykApiVersion] = op.Version.String()
		op.Operation.Extensions[vervet.ExtSnykApiReleases] = releases
		op.Operation.Extensions[vervet.ExtSnykApiLifecycle] = op.Version.LifecycleAt(time.Time{}).String()
		if idx < (count - 1) {
			laterVersion := vs[idx+1].Version
			// Sanity check the later version actually deprecates this one
			if !op.Version.DeprecatedBy(laterVersion) {
				continue
			}
			op.Operation.Extensions[vervet.ExtSnykDeprecatedBy] = laterVersion.String()
			sunsetDate, ok := op.Version.Sunset(laterVersion)
			if ok {
				op.Operation.Extensions[vervet.ExtSnykSunsetEligible] = sunsetDate.Format("2006-01-02")
			}
		}
	}
}

func CheckBreakingChanges(docs DocSet) error {
	for i := 1; i < len(docs); i++ {
		prevDoc := docs[i-1]
		currDoc := docs[i]

		s1 := &load.SpecInfo{Spec: prevDoc.Doc}
		s2 := &load.SpecInfo{Spec: currDoc.Doc}

		diffReport, sourcesMap, err := diff.GetWithOperationsSourcesMap(diff.NewConfig(), s1, s2)
		if err != nil {
			return err
		}
		changes := checker.CheckBackwardCompatibilityUntilLevel(
			checker.GetDefaultChecks(), diffReport, sourcesMap, checker.INFO)
		breakingChange := false
		for _, change := range changes {
			if change.IsBreaking() {
				breakingChange = true
			}
		}
		if !breakingChange {
			return fmt.Errorf("no breaking change detected between versions %s and %s: \n %s",
				prevDoc.VersionDate, currDoc.VersionDate, changes)
		}
	}
	return nil
}<|MERGE_RESOLUTION|>--- conflicted
+++ resolved
@@ -24,14 +24,10 @@
 		return nil
 	}
 	for _, apiConfig := range project.APIs {
-<<<<<<< HEAD
-		fmt.Printf("Processing API: %s\n", apiConfig.Name)
-=======
 		if apiConfig.Output == nil {
 			fmt.Printf("No output specified for %s, skipping\n", apiConfig.Name)
 			continue
 		}
->>>>>>> a16a5a8b
 
 		operations, err := LoadPaths(ctx, apiConfig)
 		if err != nil {
@@ -46,26 +42,23 @@
 			return err
 		}
 
+		sortDocsByVersionDate(docs)
+
+		err = CheckBreakingChanges(docs)
+		if err != nil {
+			return err
+		}
+
+		if apiConfig.Output != nil {
+			err = docs.WriteOutputs(*apiConfig.Output, appendOutputFiles)
 		for _, doc := range docs {
 			err := doc.ApplyOverlays(ctx, apiConfig.Overlays)
 			if err != nil {
 				return err
 			}
 
-<<<<<<< HEAD
-		sortDocsByVersionDate(docs)
-
-		err = CheckBreakingChanges(docs)
-		if err != nil {
-			return err
-		}
-
-		if apiConfig.Output != nil {
-			err = docs.WriteOutputs(*apiConfig.Output, appendOutputFiles)
-=======
 			refResolver := NewRefResolver()
 			err = refResolver.ResolveRefs(doc.Doc)
->>>>>>> a16a5a8b
 			if err != nil {
 				return err
 			}
